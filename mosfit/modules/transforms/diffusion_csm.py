--- conflicted
+++ resolved
@@ -14,14 +14,9 @@
 class DiffusionCSM(Transform):
     """Photon diffusion transform for CSM model."""
 
-<<<<<<< HEAD
-    N_INT_TIMES = 1000
-    MIN_EXP_ARG = 100.0
-=======
     N_INT_TIMES = 3000
     MIN_LOG_SPACING = -3
 
->>>>>>> 5f97e004
 
     def process(self, **kwargs):
         """Process module."""
