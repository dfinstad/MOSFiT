"""Definitions for the `Magnetar` class."""
from math import isnan

import numpy as np

from mosfit.constants import DAY_CGS
from mosfit.modules.engines.engine import Engine


# Important: Only define one ``Module`` class per file.


class Magnetar(Engine):
    """Magnetar spin-down engine."""

    def process(self, **kwargs):
        """Process module."""
        if 'dense_times' in kwargs:
            self._times = kwargs['dense_times']
        else:
            self._times = kwargs['rest_times']
        self._Pspin = kwargs['Pspin']
        self._Bfield = kwargs['Bfield']
        self._Mns = kwargs['Mns']
        self._thetaPB = kwargs['thetaPB']
        self._rest_t_explosion = kwargs['resttexplosion']

<<<<<<< HEAD
        Ep = 2.6e52 * (self._Mns / 1.4)**(3. / 2.) * self._Pspin**(-2)
        # ^ E_rot = 1/2 I (2pi/P)^2, unit = erg

        tp = 1.3e5 * self._Bfield**(-2) * self._Pspin**2 * (self._Mns / 1.4)**(
            3. / 2.) * (np.sin(self._thetaPB))**(-2)
        # ^ tau_spindown = P/(dP/dt), unit = s
        # Magnetic dipole: power = 2/(3c^3)*(R^3 Bsin(theta))^2 * (2pi/P)^4
        # Set equal to -d/dt(E_rot) to derive tau
=======
        Ep = 2.6e52 * (self._Mns / 1.4) ** (3. / 2.) * self._Pspin ** (-2)

        tp = 1.3e5 * self._Bfield ** (-2) * self._Pspin ** 2 * (
            self._Mns / 1.4) ** (3. / 2.) * (np.sin(self._thetaPB)) ** (-2)
>>>>>>> 4fe7241f

        ts = [
            np.inf
            if self._rest_t_explosion > x else (x - self._rest_t_explosion)
            for x in self._times
        ]

<<<<<<< HEAD

        luminosities = [2 * Ep / tp / (1. + 2 * t * DAY_CGS / tp)**2 for t in ts]
=======
        luminosities = [Ep / tp / (1. + t * DAY_CGS / tp) ** 2 for t in ts]
>>>>>>> 4fe7241f
        luminosities = [0.0 if isnan(x) else x for x in luminosities]
        # ^ From Ostriker and Gunn 1971 eq 4

        # Add on to any existing luminosity
        luminosities = self.add_to_existing_lums(luminosities)

        return {'luminosities': luminosities}<|MERGE_RESOLUTION|>--- conflicted
+++ resolved
@@ -25,21 +25,14 @@
         self._thetaPB = kwargs['thetaPB']
         self._rest_t_explosion = kwargs['resttexplosion']
 
-<<<<<<< HEAD
-        Ep = 2.6e52 * (self._Mns / 1.4)**(3. / 2.) * self._Pspin**(-2)
+        Ep = 2.6e52 * (self._Mns / 1.4) ** (3. / 2.) * self._Pspin ** (-2)
         # ^ E_rot = 1/2 I (2pi/P)^2, unit = erg
 
-        tp = 1.3e5 * self._Bfield**(-2) * self._Pspin**2 * (self._Mns / 1.4)**(
-            3. / 2.) * (np.sin(self._thetaPB))**(-2)
+        tp = 1.3e5 * self._Bfield ** (-2) * self._Pspin ** 2 * (self._Mns / 1.4) ** (
+            3. / 2.) * (np.sin(self._thetaPB)) ** (-2)
         # ^ tau_spindown = P/(dP/dt), unit = s
         # Magnetic dipole: power = 2/(3c^3)*(R^3 Bsin(theta))^2 * (2pi/P)^4
         # Set equal to -d/dt(E_rot) to derive tau
-=======
-        Ep = 2.6e52 * (self._Mns / 1.4) ** (3. / 2.) * self._Pspin ** (-2)
-
-        tp = 1.3e5 * self._Bfield ** (-2) * self._Pspin ** 2 * (
-            self._Mns / 1.4) ** (3. / 2.) * (np.sin(self._thetaPB)) ** (-2)
->>>>>>> 4fe7241f
 
         ts = [
             np.inf
@@ -47,12 +40,7 @@
             for x in self._times
         ]
 
-<<<<<<< HEAD
-
-        luminosities = [2 * Ep / tp / (1. + 2 * t * DAY_CGS / tp)**2 for t in ts]
-=======
-        luminosities = [Ep / tp / (1. + t * DAY_CGS / tp) ** 2 for t in ts]
->>>>>>> 4fe7241f
+        luminosities = [2 * Ep / tp / (1. + 2 * t * DAY_CGS / tp) ** 2 for t in ts]
         luminosities = [0.0 if isnan(x) else x for x in luminosities]
         # ^ From Ostriker and Gunn 1971 eq 4
 
