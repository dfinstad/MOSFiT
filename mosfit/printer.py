--- conflicted
+++ resolved
@@ -49,11 +49,8 @@
         RED = '\033[0;91m'
         UNDERLINE = '\033[4m'
         YELLOW = '\033[38;5;220m'
-<<<<<<< HEAD
         CHARTREUSE = '\033[38;5;70m'
-=======
         BLINK = '\033[5m'
->>>>>>> 7e6885cb
 
         codes = {
             '!b': BLUE,
@@ -66,11 +63,8 @@
             '!r': RED,
             '!u': UNDERLINE,
             '!y': YELLOW,
-<<<<<<< HEAD
-            '!h': CHARTREUSE
-=======
+            '!h': CHARTREUSE,
             '!B': BLINK
->>>>>>> 7e6885cb
         }
 
     def __init__(self, pool=None, wrap_length=100, quiet=False, fitter=None,
