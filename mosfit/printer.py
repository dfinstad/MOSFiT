--- conflicted
+++ resolved
@@ -409,15 +409,7 @@
         fitter = self._fitter
         outarr = [fitter._event_name]
         if desc:
-<<<<<<< HEAD
-            if desc == 'burning':
-                descstr = '!o' + self._strings.get(
-                    desc, desc) + '!e'
-            else:
-                descstr = self._strings.get(desc, desc)
-=======
             descstr = self._strings.get(desc, desc)
->>>>>>> fac7abcd
             outarr.append(descstr)
         if isinstance(scores, list):
             scorestring = self._strings[
