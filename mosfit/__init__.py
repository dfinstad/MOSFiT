--- conflicted
+++ resolved
@@ -21,11 +21,7 @@
         else:
             contributors.append(cont.split('(')[0].strip())
 
-<<<<<<< HEAD
-__version__ = '1.1.0b1'
-=======
-__version__ = '1.0.4'
->>>>>>> 7e6885cb
+__version__ = '1.1.0rc1'
 __author__ = ' & '.join([', '.join(authors[:-1]), authors[-1]])
 __contributors__ = ' & '.join([', '.join(contributors[:-1]), contributors[-1]])
 __license__ = 'MIT'
